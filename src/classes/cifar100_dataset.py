import os
import torch
import random
<<<<<<< HEAD
import numpy as np
from typing import Dict
from torch.utils.data import Subset

=======
>>>>>>> 15926a70
from typing import Dict, Optional, List
from collections import defaultdict
from torchvision import datasets, transforms
from torch.utils.data import Dataset, Subset, random_split, DataLoader


<<<<<<< HEAD
class CIFAR100Dataset:
    """
    The CIFAR100 dataset is an image dataset made of 50000 images, and 100 labels ranging from class 0 to 99.
    Labels are equally distributed, therefore to each label correspond 500 images.
    """

    def __init__(self, data_dir="./data", val_split=0.2, seed=42):
        self.data_dir = data_dir
        self.val_split = val_split
        self.seed = seed

        self.transform = transforms.Compose(
            [
                transforms.RandomHorizontalFlip(),
                transforms.RandomCrop(32, padding=4),
                transforms.ToTensor(),
            ]
        )

        # Check if the dataset exists, if not, download it
        self.dataset = self._load_or_download_dataset()

        self.train_data, self.test_data = self.dataset["train"], self.dataset["test"]
        self.class_count = len(self.train_data.classes)

    def get_num_labels(self) -> int:
        """
        Returns the number of classes in the dataset.
        """
        return self.class_count

    def _load_or_download_dataset(self):
        # Define dataset paths
        train_path = os.path.join(self.data_dir, "cifar-100-python", "train")
        test_path = os.path.join(self.data_dir, "cifar-100-python", "test")

        # Check if the dataset already exists
        if os.path.exists(train_path) and os.path.exists(test_path):
            print(f"Dataset found at {self.data_dir}. Loading the dataset...")
            return {
                "train": datasets.CIFAR100(
                    root=self.data_dir,
                    train=True,
                    download=False,
                    transform=self.transform,
                ),
                "test": datasets.CIFAR100(
                    root=self.data_dir,
                    train=False,
                    download=False,
                    transform=self.transform,
                ),
            }
        else:
            print(f"Dataset not found in {self.data_dir}. Downloading the dataset...")
            # If the dataset doesn't exist, download it
            return {
                "train": datasets.CIFAR100(
                    root=self.data_dir,
                    train=True,
                    download=True,
                    transform=self.transform,
                ),
                "test": datasets.CIFAR100(
                    root=self.data_dir,
                    train=False,
                    download=True,
                    transform=self.transform,
                ),
            }

    def _split_train_val(self):
        total_len = len(self.train_data)
        val_len = int(self.val_split * total_len)
        train_len = total_len - val_len
        return random_split(
            self.train_data,
            [train_len, val_len],
            generator=torch.Generator().manual_seed(self.seed),
        )

    def get_data_statistics(self, dataset):
        label_counts = defaultdict(int)
        for _, label in dataset:
            label_counts[label] += 1
        return dict(sorted(label_counts.items()))

    def print_stats(self):
        print(f"Train size: {len(self.train_data)}, Test size: {len(self.test_data)}")
        print("Train label distribution:", self.get_data_statistics(self.train_data))

    def get_split(self, split_type="classic", num_clients=10, nc=2):
        if split_type == "classic":
            train_data, val_data = self._split_train_val()
            return {"train": train_data, "val": val_data, "test": self.test_data}
        elif split_type == "iid":
            return self._iid_split(num_clients)
        elif split_type == "noniid":
            return self._noniid_split(num_clients, nc)
        else:
            raise ValueError(f"Unknown split_type: {split_type}")

    def _iid_split(self, num_clients: int) -> Dict[int, Subset]:
        """
        Create an I.I.D. split of the CIFAR-100 training set.
        Each client receives the same number of randomly selected samples,
        uniformly distributed across all classes.
        """
        num_samples = len(self.train_data)
        samples_per_client = num_samples // num_clients

        # Shuffle the indices
        indices = torch.randperm(num_samples, generator=torch.Generator().manual_seed(self.seed)).tolist()

        client_dict = {}
        for i in range(num_clients):
            start = i * samples_per_client
            end = (i + 1) * samples_per_client
            client_indices = indices[start:end]
            client_dict[i] = Subset(self.train_data, client_indices)

        return client_dict



    def _noniid_split(self, num_clients: int, nc: int) -> Dict[int, Subset]:
        """
        Create a non-I.I.D. split of the CIFAR-100 training set.
        Each client receives samples belonging to Nc random classes only.
        """
        random.seed(self.seed)

        # Group indices by class
        class_to_indices = defaultdict(list)
        for idx, (_, label) in enumerate(self.train_data):
            class_to_indices[label].append(idx)

        # Shuffle each class' indices
        for indices in class_to_indices.values():
            random.shuffle(indices)

        all_labels = list(class_to_indices.keys())
        client_dict = {}

        for client_id in range(num_clients):
            selected_classes = random.sample(all_labels, nc)
            client_indices = []

            for cls in selected_classes:
                take = min(len(class_to_indices[cls]) // num_clients, 20)
                client_indices.extend(class_to_indices[cls][:take])
                class_to_indices[cls] = class_to_indices[cls][take:]  # remove used

            client_dict[client_id] = Subset(self.train_data, client_indices)

        return client_dict


=======
>>>>>>> 15926a70

class TransformedSubset(Dataset):
    def __init__(self, subset, transform=None):
        self.subset = subset
        self.transform = transform

    def __getitem__(self, idx):
        x, y = self.subset[idx]
        if self.transform:
            x = self.transform(x)
        return x, y

    def __len__(self):
        return len(self.subset)


class CIFAR100Dataset:

    def __init__(
        self,
        data_dir="./data",
        val_split=0.2,
        seed=42,
        num_clients: Optional[int] = 100,
        nc: Optional[float] = None,
    ):

        self.data_dir = data_dir
        self.resized_data_dir = "./data_resized"
        self.val_split = val_split
        self.seed = seed

        self.train_transform = transforms.Compose(
            [
                transforms.RandomResizedCrop(224),
                transforms.RandomHorizontalFlip(),
                transforms.ToTensor(),
                transforms.Normalize(
                    mean=[0.485, 0.456, 0.406], std=[0.229, 0.224, 0.225]
                ),
            ]
        )

        self.test_transform = transforms.Compose(
            [
                transforms.Resize(224),
                transforms.ToTensor(),
                transforms.Normalize(
                    mean=[0.485, 0.456, 0.406], std=[0.229, 0.224, 0.225]
                ),
            ]
        )

        self.dataset = self._load_or_download_dataset()
        self.train_data, self.test_data = self.dataset["train"], self.dataset["test"]
        self.class_count = len(self.train_data.classes)  # 100 classes

        self.base_partition = self.create_base_partition()

        # We will precompute client splits here for train
        self.num_clients = num_clients
        self.nc = nc

        self.iid_partitions = self.create_iid_splits(num_clients=num_clients)
        self.noniid_partitions = self.create_noniid_splits(
            num_clients=num_clients, nc=nc
        )

    def _load_or_download_dataset(self):

        download = True
        if os.path.exists(
            os.path.join(self.data_dir, "cifar-100-python", "train")
        ) and os.path.exists(os.path.join(self.data_dir, "cifar-100-python", "test")):
            print(f"Dataset found at {self.data_dir}. Loading...")
            download = False
        else:
            print(f"Dataset not found at {self.data_dir}.")

        return {
            "train": datasets.CIFAR100(
                root=self.data_dir,
                train=True,
                download=download,
                transform=None,  # for train-val split we will need to apply separate transforms later
            ),
            "test": datasets.CIFAR100(
                root=self.data_dir,
                train=False,
                download=download,
                transform=self.test_transform,
            ),
        }

    def get_data_statistics(self, dataset):
        counts = defaultdict(int)
        for _, label in dataset:
            counts[label] += 1
        return dict(sorted(counts.items()))

    def print_stats(self):
        print(f"Train size: {len(self.train_data)}, Test size: {len(self.test_data)}")
        print("Train label distribution:", self.get_data_statistics(self.train_data))

    def get_num_labels(self) -> int:
        return self.class_count

    def create_iid_splits(self, num_clients: int) -> List[Dict[str, Dataset]]:
        """
        Create an I.I.D. split of the CIFAR-100 training set:
        each client receives an equal number of samples randomly drawn 
        from the full dataset (uniformly across all classes).
        
        Each client's data is also split into a local train/val subset.
        """
        num_samples = len(self.train_data)
        samples_per_client = num_samples // num_clients

        # Generate shuffled indices for reproducibility
        indices = torch.randperm(
            num_samples, generator=torch.Generator().manual_seed(self.seed)
        ).tolist()

        iid_partitions = []

        for i in range(num_clients):
            start = i * samples_per_client
            end = (i + 1) * samples_per_client if i < num_clients - 1 else num_samples
            client_indices = indices[start:end]

            subset = Subset(self.train_data, client_indices)
            train_subset, val_subset = self._train_test_split(subset)

            iid_partitions.append({"train": train_subset, "val": val_subset})

        return iid_partitions


    def create_noniid_splits(self, num_clients: int, nc: int) -> List[Dict[str, Dataset]]:
        """
        Create a non-IID split of the CIFAR-100 training set:
        each client receives samples from exactly Nc randomly selected classes.
        """
        random.seed(self.seed)

        label_to_indices = defaultdict(list)
        for idx, (_, label) in enumerate(self.train_data):
            label_to_indices[label].append(idx)

        # Shuffle each class's indices
        for indices in label_to_indices.values():
            random.shuffle(indices)

        all_labels = list(label_to_indices.keys())
        noniid_partitions = []

        for _ in range(num_clients):
            selected_classes = random.sample(all_labels, nc)
            client_indices = []

            for label in selected_classes:
                take = min(len(label_to_indices[label]) // num_clients, 20)
                client_indices.extend(label_to_indices[label][:take])
                label_to_indices[label] = label_to_indices[label][take:]

            subset = Subset(self.train_data, client_indices)
            train_subset, val_subset = self._train_test_split(subset)

            noniid_partitions.append({"train": train_subset, "val": val_subset})

        return noniid_partitions


    def create_base_partition(self) -> Dict[str, Dataset]:
        train_subset, val_subset = self._train_test_split()

        return {"train": train_subset, "val": val_subset}

    def _train_test_split(self, subset=None):
        """ "
        Split the dataset into train and val subsets.
        If subset is provided, it will be used instead of the full dataset (to be used for federated partitioning).
        It will then apply self.train_transform and self.test_transform to the obtained train and validiation splits.
        """

        dataset = self.dataset["train"]
        if subset:
            dataset = subset  # client partition

        # Split dataset into train/val subsets
        total_len = len(dataset)
        val_len = int(self.val_split * total_len)
        train_len = total_len - val_len

        train_sub, val_sub = random_split(
            dataset,
            [train_len, val_len],
            generator=torch.Generator().manual_seed(self.seed),
        )

        # Wrap with transforms
        train_sub = TransformedSubset(train_sub, transform=self.train_transform)
        val_sub = TransformedSubset(val_sub, transform=self.test_transform)

        return train_sub, val_sub

    def get_dataloaders(
        self,
        client_id: Optional[int] = None,
        split_type: Optional[str] = None,
        batch_size: int = 32,
        pin_memory=True,
        worker_init_fn=None,
        num_workers=4,
        seed: int = 42,
    ):
        """
        Return Train Val and Test DataLoaders for a client partition, if specified,
        otherwise for the base partition.
        split_type: "iid" or "noniid"
        """
        g = torch.Generator()
        g.manual_seed(seed)

        dataset = self.base_partition
        if client_id:
            if split_type == "iid":
                dataset = self.iid_partitions[client_id]

            elif split_type == "noniid":
                dataset = self.noniid_partitions[client_id]

            else:
                raise ValueError("Unknown split_type")

        train_dataloader = DataLoader(
            dataset["train"],
            batch_size=batch_size,
            shuffle=True,
            pin_memory=pin_memory,
            num_workers=num_workers,
            worker_init_fn=worker_init_fn,
            generator=g,
        )
        val_dataloader = DataLoader(
            dataset["val"],
            batch_size=batch_size,
            shuffle=False,
            pin_memory=pin_memory,
            num_workers=num_workers,
            worker_init_fn=worker_init_fn,
            generator=g,
        )
        test_dataloader = DataLoader(
            self.dataset["test"],
            batch_size=batch_size,
            shuffle=False,
            pin_memory=pin_memory,
            num_workers=num_workers,
            worker_init_fn=worker_init_fn,
            generator=g,
        )
        return train_dataloader, val_dataloader, test_dataloader<|MERGE_RESOLUTION|>--- conflicted
+++ resolved
@@ -1,181 +1,13 @@
 import os
 import torch
 import random
-<<<<<<< HEAD
 import numpy as np
-from typing import Dict
-from torch.utils.data import Subset
-
-=======
->>>>>>> 15926a70
 from typing import Dict, Optional, List
 from collections import defaultdict
 from torchvision import datasets, transforms
 from torch.utils.data import Dataset, Subset, random_split, DataLoader
 
-
-<<<<<<< HEAD
-class CIFAR100Dataset:
-    """
-    The CIFAR100 dataset is an image dataset made of 50000 images, and 100 labels ranging from class 0 to 99.
-    Labels are equally distributed, therefore to each label correspond 500 images.
-    """
-
-    def __init__(self, data_dir="./data", val_split=0.2, seed=42):
-        self.data_dir = data_dir
-        self.val_split = val_split
-        self.seed = seed
-
-        self.transform = transforms.Compose(
-            [
-                transforms.RandomHorizontalFlip(),
-                transforms.RandomCrop(32, padding=4),
-                transforms.ToTensor(),
-            ]
-        )
-
-        # Check if the dataset exists, if not, download it
-        self.dataset = self._load_or_download_dataset()
-
-        self.train_data, self.test_data = self.dataset["train"], self.dataset["test"]
-        self.class_count = len(self.train_data.classes)
-
-    def get_num_labels(self) -> int:
-        """
-        Returns the number of classes in the dataset.
-        """
-        return self.class_count
-
-    def _load_or_download_dataset(self):
-        # Define dataset paths
-        train_path = os.path.join(self.data_dir, "cifar-100-python", "train")
-        test_path = os.path.join(self.data_dir, "cifar-100-python", "test")
-
-        # Check if the dataset already exists
-        if os.path.exists(train_path) and os.path.exists(test_path):
-            print(f"Dataset found at {self.data_dir}. Loading the dataset...")
-            return {
-                "train": datasets.CIFAR100(
-                    root=self.data_dir,
-                    train=True,
-                    download=False,
-                    transform=self.transform,
-                ),
-                "test": datasets.CIFAR100(
-                    root=self.data_dir,
-                    train=False,
-                    download=False,
-                    transform=self.transform,
-                ),
-            }
-        else:
-            print(f"Dataset not found in {self.data_dir}. Downloading the dataset...")
-            # If the dataset doesn't exist, download it
-            return {
-                "train": datasets.CIFAR100(
-                    root=self.data_dir,
-                    train=True,
-                    download=True,
-                    transform=self.transform,
-                ),
-                "test": datasets.CIFAR100(
-                    root=self.data_dir,
-                    train=False,
-                    download=True,
-                    transform=self.transform,
-                ),
-            }
-
-    def _split_train_val(self):
-        total_len = len(self.train_data)
-        val_len = int(self.val_split * total_len)
-        train_len = total_len - val_len
-        return random_split(
-            self.train_data,
-            [train_len, val_len],
-            generator=torch.Generator().manual_seed(self.seed),
-        )
-
-    def get_data_statistics(self, dataset):
-        label_counts = defaultdict(int)
-        for _, label in dataset:
-            label_counts[label] += 1
-        return dict(sorted(label_counts.items()))
-
-    def print_stats(self):
-        print(f"Train size: {len(self.train_data)}, Test size: {len(self.test_data)}")
-        print("Train label distribution:", self.get_data_statistics(self.train_data))
-
-    def get_split(self, split_type="classic", num_clients=10, nc=2):
-        if split_type == "classic":
-            train_data, val_data = self._split_train_val()
-            return {"train": train_data, "val": val_data, "test": self.test_data}
-        elif split_type == "iid":
-            return self._iid_split(num_clients)
-        elif split_type == "noniid":
-            return self._noniid_split(num_clients, nc)
-        else:
-            raise ValueError(f"Unknown split_type: {split_type}")
-
-    def _iid_split(self, num_clients: int) -> Dict[int, Subset]:
-        """
-        Create an I.I.D. split of the CIFAR-100 training set.
-        Each client receives the same number of randomly selected samples,
-        uniformly distributed across all classes.
-        """
-        num_samples = len(self.train_data)
-        samples_per_client = num_samples // num_clients
-
-        # Shuffle the indices
-        indices = torch.randperm(num_samples, generator=torch.Generator().manual_seed(self.seed)).tolist()
-
-        client_dict = {}
-        for i in range(num_clients):
-            start = i * samples_per_client
-            end = (i + 1) * samples_per_client
-            client_indices = indices[start:end]
-            client_dict[i] = Subset(self.train_data, client_indices)
-
-        return client_dict
-
-
-
-    def _noniid_split(self, num_clients: int, nc: int) -> Dict[int, Subset]:
-        """
-        Create a non-I.I.D. split of the CIFAR-100 training set.
-        Each client receives samples belonging to Nc random classes only.
-        """
-        random.seed(self.seed)
-
-        # Group indices by class
-        class_to_indices = defaultdict(list)
-        for idx, (_, label) in enumerate(self.train_data):
-            class_to_indices[label].append(idx)
-
-        # Shuffle each class' indices
-        for indices in class_to_indices.values():
-            random.shuffle(indices)
-
-        all_labels = list(class_to_indices.keys())
-        client_dict = {}
-
-        for client_id in range(num_clients):
-            selected_classes = random.sample(all_labels, nc)
-            client_indices = []
-
-            for cls in selected_classes:
-                take = min(len(class_to_indices[cls]) // num_clients, 20)
-                client_indices.extend(class_to_indices[cls][:take])
-                class_to_indices[cls] = class_to_indices[cls][take:]  # remove used
-
-            client_dict[client_id] = Subset(self.train_data, client_indices)
-
-        return client_dict
-
-
-=======
->>>>>>> 15926a70
-
+     
 class TransformedSubset(Dataset):
     def __init__(self, subset, transform=None):
         self.subset = subset
